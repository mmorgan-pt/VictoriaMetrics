<<<<<<< HEAD
=======
# v1.25.0 (2023-11-14)

* **Feature**: Add support for dynamic auth token from file and EKS container host in absolute/relative URIs in the HTTP credential provider.
* **Dependency Update**: Updated to the latest SDK module versions

>>>>>>> 0ea35215
# v1.24.0 (2023-11-13)

* **Feature**: Replace the legacy config parser with a modern, less-strict implementation. Parsing failures within a section will now simply ignore the invalid line rather than silently drop the entire section.
* **Dependency Update**: Updated to the latest SDK module versions

# v1.23.0 (2023-11-09.2)

* **Feature**: BREAKFIX: In order to support subproperty parsing, invalid property definitions must not be ignored
* **Dependency Update**: Updated to the latest SDK module versions

# v1.22.3 (2023-11-09)

* **Dependency Update**: Updated to the latest SDK module versions

# v1.22.2 (2023-11-07)

* **Dependency Update**: Updated to the latest SDK module versions

# v1.22.1 (2023-11-06)

* No change notes available for this release.

# v1.22.0 (2023-11-02)

* **Feature**: Add env and shared config settings for disabling IMDSv1 fallback.
* **Dependency Update**: Updated to the latest SDK module versions

# v1.21.0 (2023-11-01)

* **Feature**: Adds support for configured endpoints via environment variables and the AWS shared configuration file.
* **Dependency Update**: Updated to the latest SDK module versions

# v1.20.0 (2023-10-31)

* **Feature**: **BREAKING CHANGE**: Bump minimum go version to 1.19 per the revised [go version support policy](https://aws.amazon.com/blogs/developer/aws-sdk-for-go-aligns-with-go-release-policy-on-supported-runtimes/).
* **Dependency Update**: Updated to the latest SDK module versions

# v1.19.1 (2023-10-24)

* No change notes available for this release.

# v1.19.0 (2023-10-16)

* **Feature**: Modify logic of retrieving user agent appID from env config

# v1.18.45 (2023-10-12)

* **Bug Fix**: Fail to load config if an explicitly provided profile doesn't exist.
* **Dependency Update**: Updated to the latest SDK module versions

# v1.18.44 (2023-10-06)

* **Dependency Update**: Updated to the latest SDK module versions

# v1.18.43 (2023-10-02)

* **Dependency Update**: Updated to the latest SDK module versions

# v1.18.42 (2023-09-22)

* **Bug Fix**: Fixed a bug where merging `max_attempts` or `duration_seconds` fields across shared config files with invalid values would silently default them to 0.
* **Bug Fix**: Move type assertion of config values out of the parsing stage, which resolves an issue where the contents of a profile would silently be dropped with certain numeric formats.
* **Dependency Update**: Updated to the latest SDK module versions

# v1.18.41 (2023-09-20)

* **Dependency Update**: Updated to the latest SDK module versions

# v1.18.40 (2023-09-18)

* **Dependency Update**: Updated to the latest SDK module versions

# v1.18.39 (2023-09-05)

* **Dependency Update**: Updated to the latest SDK module versions

# v1.18.38 (2023-08-31)

* **Dependency Update**: Updated to the latest SDK module versions

# v1.18.37 (2023-08-23)

* No change notes available for this release.

# v1.18.36 (2023-08-21)

* **Dependency Update**: Updated to the latest SDK module versions

# v1.18.35 (2023-08-18)

* **Dependency Update**: Updated to the latest SDK module versions

# v1.18.34 (2023-08-17)

* **Dependency Update**: Updated to the latest SDK module versions

# v1.18.33 (2023-08-07)

* **Dependency Update**: Updated to the latest SDK module versions

# v1.18.32 (2023-08-01)

* **Dependency Update**: Updated to the latest SDK module versions

# v1.18.31 (2023-07-31)

* **Dependency Update**: Updated to the latest SDK module versions

# v1.18.30 (2023-07-28)

* **Dependency Update**: Updated to the latest SDK module versions

# v1.18.29 (2023-07-25)

* **Dependency Update**: Updated to the latest SDK module versions

# v1.18.28 (2023-07-13)

* **Dependency Update**: Updated to the latest SDK module versions

# v1.18.27 (2023-06-15)

* **Dependency Update**: Updated to the latest SDK module versions

# v1.18.26 (2023-06-13)

* **Dependency Update**: Updated to the latest SDK module versions

# v1.18.25 (2023-05-09)

* **Dependency Update**: Updated to the latest SDK module versions

# v1.18.24 (2023-05-08)

* **Dependency Update**: Updated to the latest SDK module versions

# v1.18.23 (2023-05-04)

* **Dependency Update**: Updated to the latest SDK module versions

# v1.18.22 (2023-04-24)

* **Dependency Update**: Updated to the latest SDK module versions

# v1.18.21 (2023-04-10)

* **Dependency Update**: Updated to the latest SDK module versions

# v1.18.20 (2023-04-07)

* **Dependency Update**: Updated to the latest SDK module versions

# v1.18.19 (2023-03-21)

* **Dependency Update**: Updated to the latest SDK module versions

# v1.18.18 (2023-03-16)

* **Bug Fix**: Allow RoleARN to be set as functional option on STS WebIdentityRoleOptions. Fixes aws/aws-sdk-go-v2#2015.

# v1.18.17 (2023-03-14)

* **Dependency Update**: Updated to the latest SDK module versions

# v1.18.16 (2023-03-10)

* **Dependency Update**: Updated to the latest SDK module versions

# v1.18.15 (2023-02-22)

* **Dependency Update**: Updated to the latest SDK module versions

# v1.18.14 (2023-02-20)

* **Dependency Update**: Updated to the latest SDK module versions

# v1.18.13 (2023-02-15)

* **Dependency Update**: Updated to the latest SDK module versions

# v1.18.12 (2023-02-03)

* **Dependency Update**: Updated to the latest SDK module versions

# v1.18.11 (2023-02-01)

* **Dependency Update**: Updated to the latest SDK module versions

# v1.18.10 (2023-01-25)

* **Dependency Update**: Updated to the latest SDK module versions

# v1.18.9 (2023-01-23)

* **Dependency Update**: Updated to the latest SDK module versions

# v1.18.8 (2023-01-05)

* **Dependency Update**: Updated to the latest SDK module versions

# v1.18.7 (2022-12-20)

* **Dependency Update**: Updated to the latest SDK module versions

# v1.18.6 (2022-12-19)

* **Dependency Update**: Updated to the latest SDK module versions

# v1.18.5 (2022-12-15)

* **Bug Fix**: Unify logic between shared config and in finding home directory
* **Dependency Update**: Updated to the latest SDK module versions

# v1.18.4 (2022-12-02)

* **Dependency Update**: Updated to the latest SDK module versions

# v1.18.3 (2022-11-22)

* **Dependency Update**: Updated to the latest SDK module versions

# v1.18.2 (2022-11-17)

* **Dependency Update**: Updated to the latest SDK module versions

# v1.18.1 (2022-11-16)

* **Dependency Update**: Updated to the latest SDK module versions

# v1.18.0 (2022-11-11)

* **Announcement**: When using the SSOTokenProvider, a previous implementation incorrectly compensated for invalid SSOTokenProvider configurations in the shared profile. This has been fixed via PR #1903 and tracked in issue #1846
* **Feature**: Adds token refresh support (via SSOTokenProvider) when using the SSOCredentialProvider
* **Dependency Update**: Updated to the latest SDK module versions

# v1.17.11 (2022-11-10)

* **Dependency Update**: Updated to the latest SDK module versions

# v1.17.10 (2022-10-24)

* **Dependency Update**: Updated to the latest SDK module versions

# v1.17.9 (2022-10-21)

* **Dependency Update**: Updated to the latest SDK module versions

# v1.17.8 (2022-09-30)

* **Dependency Update**: Updated to the latest SDK module versions

# v1.17.7 (2022-09-20)

* **Dependency Update**: Updated to the latest SDK module versions

# v1.17.6 (2022-09-14)

* **Dependency Update**: Updated to the latest SDK module versions

# v1.17.5 (2022-09-02)

* **Dependency Update**: Updated to the latest SDK module versions

# v1.17.4 (2022-08-31)

* **Dependency Update**: Updated to the latest SDK module versions

# v1.17.3 (2022-08-30)

* **Dependency Update**: Updated to the latest SDK module versions

# v1.17.2 (2022-08-29)

* **Dependency Update**: Updated to the latest SDK module versions

# v1.17.1 (2022-08-15)

* **Dependency Update**: Updated to the latest SDK module versions

# v1.17.0 (2022-08-14)

* **Feature**: Add alternative mechanism for determning the users `$HOME` or `%USERPROFILE%` location when the environment variables are not present.

# v1.16.1 (2022-08-11)

* **Dependency Update**: Updated to the latest SDK module versions

# v1.16.0 (2022-08-10)

* **Feature**: Adds support for the following settings in the `~/.aws/credentials` file: `sso_account_id`, `sso_region`, `sso_role_name`, `sso_start_url`, and `ca_bundle`.

# v1.15.17 (2022-08-09)

* **Dependency Update**: Updated to the latest SDK module versions

# v1.15.16 (2022-08-08)

* **Dependency Update**: Updated to the latest SDK module versions

# v1.15.15 (2022-08-01)

* **Dependency Update**: Updated to the latest SDK module versions

# v1.15.14 (2022-07-11)

* **Dependency Update**: Updated to the latest SDK module versions

# v1.15.13 (2022-07-05)

* **Dependency Update**: Updated to the latest SDK module versions

# v1.15.12 (2022-06-29)

* **Dependency Update**: Updated to the latest SDK module versions

# v1.15.11 (2022-06-16)

* **Dependency Update**: Updated to the latest SDK module versions

# v1.15.10 (2022-06-07)

* **Dependency Update**: Updated to the latest SDK module versions

# v1.15.9 (2022-05-26)

* **Dependency Update**: Updated to the latest SDK module versions

# v1.15.8 (2022-05-25)

* **Dependency Update**: Updated to the latest SDK module versions

# v1.15.7 (2022-05-17)

* **Dependency Update**: Updated to the latest SDK module versions

# v1.15.6 (2022-05-16)

* **Dependency Update**: Updated to the latest SDK module versions

# v1.15.5 (2022-05-09)

* **Bug Fix**: Fixes a bug in LoadDefaultConfig to correctly assign ConfigSources so all config resolvers have access to the config sources. This fixes the feature/ec2/imds client not having configuration applied via config.LoadOptions such as EC2IMDSClientEnableState. PR [#1682](https://github.com/aws/aws-sdk-go-v2/pull/1682)

# v1.15.4 (2022-04-25)

* **Dependency Update**: Updated to the latest SDK module versions

# v1.15.3 (2022-03-30)

* **Dependency Update**: Updated to the latest SDK module versions

# v1.15.2 (2022-03-24)

* **Dependency Update**: Updated to the latest SDK module versions

# v1.15.1 (2022-03-23)

* **Dependency Update**: Updated to the latest SDK module versions

# v1.15.0 (2022-03-08)

* **Feature**: Updated `github.com/aws/smithy-go` to latest version
* **Dependency Update**: Updated to the latest SDK module versions

# v1.14.0 (2022-02-24)

* **Feature**: Adds support for loading RetryMaxAttempts and RetryMod from the environment and shared configuration files. These parameters drive how the SDK's API client will initialize its default retryer, if custome retryer has not been specified. See [config](https://pkg.go.dev/github.com/aws/aws-sdk-go-v2/config) module and [aws.Config](https://pkg.go.dev/github.com/aws/aws-sdk-go-v2/aws#Config) for more information about and how to use these new options.
* **Feature**: Adds support for the `ca_bundle` parameter in shared config and credentials files. The usage of the file is the same as environment variable, `AWS_CA_BUNDLE`, but sourced from shared config. Fixes [#1589](https://github.com/aws/aws-sdk-go-v2/issues/1589)
* **Feature**: Updated `github.com/aws/smithy-go` to latest version
* **Dependency Update**: Updated to the latest SDK module versions

# v1.13.1 (2022-01-28)

* **Bug Fix**: Fixes LoadDefaultConfig handling of errors returned by passed in functional options. Previously errors returned from the LoadOptions passed into LoadDefaultConfig were incorrectly ignored. [#1562](https://github.com/aws/aws-sdk-go-v2/pull/1562). Thanks to [Pinglei Guo](https://github.com/pingleig) for submitting this PR.
* **Bug Fix**: Fixes the SDK's handling of `duration_sections` in the shared credentials file or specified in multiple shared config and shared credentials files under the same profile. [#1568](https://github.com/aws/aws-sdk-go-v2/pull/1568). Thanks to [Amir Szekely](https://github.com/kichik) for help reproduce this bug.
* **Bug Fix**: Updates `config` module to use os.UserHomeDir instead of hard coded environment variable for OS. [#1563](https://github.com/aws/aws-sdk-go-v2/pull/1563)
* **Dependency Update**: Updated to the latest SDK module versions

# v1.13.0 (2022-01-14)

* **Feature**: Updated `github.com/aws/smithy-go` to latest version
* **Dependency Update**: Updated to the latest SDK module versions

# v1.12.0 (2022-01-07)

* **Feature**: Add load option for CredentialCache. Adds a new member to the LoadOptions struct, CredentialsCacheOptions. This member allows specifying a function that will be used to configure the CredentialsCache. The CredentialsCacheOptions will only be used if the configuration loader will wrap the underlying credential provider in the CredentialsCache.
* **Feature**: Updated `github.com/aws/smithy-go` to latest version
* **Dependency Update**: Updated to the latest SDK module versions

# v1.11.1 (2021-12-21)

* **Dependency Update**: Updated to the latest SDK module versions

# v1.11.0 (2021-12-02)

* **Feature**: Add support for specifying `EndpointResolverWithOptions` on `LoadOptions`, and associated `WithEndpointResolverWithOptions`.
* **Dependency Update**: Updated to the latest SDK module versions

# v1.10.3 (2021-11-30)

* **Dependency Update**: Updated to the latest SDK module versions

# v1.10.2 (2021-11-19)

* **Dependency Update**: Updated to the latest SDK module versions

# v1.10.1 (2021-11-12)

* **Dependency Update**: Updated to the latest SDK module versions

# v1.10.0 (2021-11-06)

* **Feature**: The SDK now supports configuration of FIPS and DualStack endpoints using environment variables, shared configuration, or programmatically.
* **Feature**: Updated `github.com/aws/smithy-go` to latest version
* **Dependency Update**: Updated to the latest SDK module versions

# v1.9.0 (2021-10-21)

* **Feature**: Updated  to latest version
* **Dependency Update**: Updated to the latest SDK module versions

# v1.8.3 (2021-10-11)

* **Dependency Update**: Updated to the latest SDK module versions

# v1.8.2 (2021-09-17)

* **Dependency Update**: Updated to the latest SDK module versions

# v1.8.1 (2021-09-10)

* **Dependency Update**: Updated to the latest SDK module versions

# v1.8.0 (2021-09-02)

* **Feature**: Add support for S3 Multi-Region Access Point ARNs.

# v1.7.0 (2021-08-27)

* **Feature**: Updated `github.com/aws/smithy-go` to latest version
* **Dependency Update**: Updated to the latest SDK module versions

# v1.6.1 (2021-08-19)

* **Dependency Update**: Updated to the latest SDK module versions

# v1.6.0 (2021-08-04)

* **Feature**: adds error handling for defered close calls
* **Dependency Update**: Updated `github.com/aws/smithy-go` to latest version.
* **Dependency Update**: Updated to the latest SDK module versions

# v1.5.0 (2021-07-15)

* **Feature**: Support has been added for EC2 IPv6-enabled Instance Metadata Service Endpoints.
* **Dependency Update**: Updated `github.com/aws/smithy-go` to latest version
* **Dependency Update**: Updated to the latest SDK module versions

# v1.4.1 (2021-07-01)

* **Dependency Update**: Updated to the latest SDK module versions

# v1.4.0 (2021-06-25)

* **Feature**: Adds configuration setting for enabling endpoint discovery.
* **Feature**: Updated `github.com/aws/smithy-go` to latest version
* **Dependency Update**: Updated to the latest SDK module versions

# v1.3.0 (2021-05-20)

* **Feature**: SSO credentials can now be defined alongside other credential providers within the same configuration profile.
* **Bug Fix**: Profile names were incorrectly normalized to lower-case, which could result in unexpected profile configurations.
* **Dependency Update**: Updated to the latest SDK module versions

# v1.2.0 (2021-05-14)

* **Feature**: Constant has been added to modules to enable runtime version inspection for reporting.
* **Dependency Update**: Updated to the latest SDK module versions
<|MERGE_RESOLUTION|>--- conflicted
+++ resolved
@@ -1,11 +1,8 @@
-<<<<<<< HEAD
-=======
 # v1.25.0 (2023-11-14)
 
 * **Feature**: Add support for dynamic auth token from file and EKS container host in absolute/relative URIs in the HTTP credential provider.
 * **Dependency Update**: Updated to the latest SDK module versions
 
->>>>>>> 0ea35215
 # v1.24.0 (2023-11-13)
 
 * **Feature**: Replace the legacy config parser with a modern, less-strict implementation. Parsing failures within a section will now simply ignore the invalid line rather than silently drop the entire section.
