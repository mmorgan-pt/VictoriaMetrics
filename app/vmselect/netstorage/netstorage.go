package netstorage

import (
	"container/heap"
	"errors"
	"flag"
	"fmt"
	"runtime"
	"sort"
	"sync"
	"sync/atomic"
	"time"

	"github.com/VictoriaMetrics/VictoriaMetrics/app/vmselect/searchutils"
	"github.com/VictoriaMetrics/VictoriaMetrics/app/vmstorage"
	"github.com/VictoriaMetrics/VictoriaMetrics/app/vmstorage/promdb"
	"github.com/VictoriaMetrics/VictoriaMetrics/lib/bytesutil"
	"github.com/VictoriaMetrics/VictoriaMetrics/lib/cgroup"
	"github.com/VictoriaMetrics/VictoriaMetrics/lib/fasttime"
	"github.com/VictoriaMetrics/VictoriaMetrics/lib/querytracer"
	"github.com/VictoriaMetrics/VictoriaMetrics/lib/storage"
	"github.com/VictoriaMetrics/metrics"
	"github.com/VictoriaMetrics/metricsql"
)

var (
	maxTagKeysPerSearch   = flag.Int("search.maxTagKeys", 100e3, "The maximum number of tag keys returned from /api/v1/labels")
	maxTagValuesPerSearch = flag.Int("search.maxTagValues", 100e3, "The maximum number of tag values returned from /api/v1/label/<label_name>/values")
	maxSamplesPerSeries   = flag.Int("search.maxSamplesPerSeries", 30e6, "The maximum number of raw samples a single query can scan per each time series. This option allows limiting memory usage")
	maxSamplesPerQuery    = flag.Int("search.maxSamplesPerQuery", 1e9, "The maximum number of raw samples a single query can process across all time series. This protects from heavy queries, which select unexpectedly high number of raw samples. See also -search.maxSamplesPerSeries")
)

// Result is a single timeseries result.
//
// ProcessSearchQuery returns Result slice.
type Result struct {
	// The name of the metric.
	MetricName storage.MetricName

	// Values are sorted by Timestamps.
	Values     []float64
	Timestamps []int64
}

func (r *Result) reset() {
	r.MetricName.Reset()
	r.Values = r.Values[:0]
	r.Timestamps = r.Timestamps[:0]
}

// Results holds results returned from ProcessSearchQuery.
type Results struct {
	tr       storage.TimeRange
	deadline searchutils.Deadline

	packedTimeseries []packedTimeseries
	sr               *storage.Search
	tbf              *tmpBlocksFile
}

// Len returns the number of results in rss.
func (rss *Results) Len() int {
	return len(rss.packedTimeseries)
}

// Cancel cancels rss work.
func (rss *Results) Cancel() {
	rss.mustClose()
}

func (rss *Results) mustClose() {
	putStorageSearch(rss.sr)
	rss.sr = nil
	putTmpBlocksFile(rss.tbf)
	rss.tbf = nil
}

type timeseriesWork struct {
	mustStop *uint32
	rss      *Results
	pts      *packedTimeseries
	f        func(rs *Result, workerID uint) error
	err      error

	rowsProcessed int
}

func (tsw *timeseriesWork) reset() {
	tsw.mustStop = nil
	tsw.rss = nil
	tsw.pts = nil
	tsw.f = nil
	tsw.err = nil
	tsw.rowsProcessed = 0
}

func getTimeseriesWork() *timeseriesWork {
	v := tswPool.Get()
	if v == nil {
		v = &timeseriesWork{}
	}
	return v.(*timeseriesWork)
}

func putTimeseriesWork(tsw *timeseriesWork) {
	tsw.reset()
	tswPool.Put(tsw)
}

var tswPool sync.Pool

func (tsw *timeseriesWork) do(r *Result, workerID uint) error {
	if atomic.LoadUint32(tsw.mustStop) != 0 {
		return nil
	}
	rss := tsw.rss
	if rss.deadline.Exceeded() {
		atomic.StoreUint32(tsw.mustStop, 1)
		return fmt.Errorf("timeout exceeded during query execution: %s", rss.deadline.String())
	}
	if err := tsw.pts.Unpack(r, rss.tbf, rss.tr); err != nil {
		atomic.StoreUint32(tsw.mustStop, 1)
		return fmt.Errorf("error during time series unpacking: %w", err)
	}
	tsw.rowsProcessed = len(r.Timestamps)
	if len(r.Timestamps) > 0 {
		if err := tsw.f(r, workerID); err != nil {
			atomic.StoreUint32(tsw.mustStop, 1)
			return err
		}
	}
	return nil
}

func timeseriesWorker(qt *querytracer.Tracer, workChs []chan *timeseriesWork, workerID uint) {
	tmpResult := getTmpResult()

	// Perform own work at first.
	rowsProcessed := 0
	seriesProcessed := 0
	ch := workChs[workerID]
	for tsw := range ch {
		tsw.err = tsw.do(&tmpResult.rs, workerID)
		rowsProcessed += tsw.rowsProcessed
		seriesProcessed++
	}
	qt.Printf("own work processed: series=%d, samples=%d", seriesProcessed, rowsProcessed)

	// Then help others with the remaining work.
	rowsProcessed = 0
	seriesProcessed = 0
	idx := int(workerID)
	for {
		tsw, idxNext := stealTimeseriesWork(workChs, idx)
		if tsw == nil {
			// There is no more work
			break
		}
		tsw.err = tsw.do(&tmpResult.rs, workerID)
		rowsProcessed += tsw.rowsProcessed
		seriesProcessed++
		idx = idxNext
	}
	qt.Printf("others work processed: series=%d, samples=%d", seriesProcessed, rowsProcessed)

	putTmpResult(tmpResult)
}

func stealTimeseriesWork(workChs []chan *timeseriesWork, startIdx int) (*timeseriesWork, int) {
	for i := startIdx; i < startIdx+len(workChs); i++ {
		// Give a chance other goroutines to perform their work
		runtime.Gosched()

		idx := i % len(workChs)
		ch := workChs[idx]
		// It is expected that every channel in the workChs is already closed,
		// so the next line should return immediately.
		tsw, ok := <-ch
		if ok {
			return tsw, idx
		}
	}
	return nil, startIdx
}

func getTmpResult() *result {
	v := resultPool.Get()
	if v == nil {
		v = &result{}
	}
	return v.(*result)
}

func putTmpResult(r *result) {
	currentTime := fasttime.UnixTimestamp()
	if cap(r.rs.Values) > 1024*1024 && 4*len(r.rs.Values) < cap(r.rs.Values) && currentTime-r.lastResetTime > 10 {
		// Reset r.rs in order to preseve memory usage after processing big time series with millions of rows.
		r.rs = Result{}
		r.lastResetTime = currentTime
	}
	resultPool.Put(r)
}

type result struct {
	rs            Result
	lastResetTime uint64
}

var resultPool sync.Pool

// RunParallel runs f in parallel for all the results from rss.
//
// f shouldn't hold references to rs after returning.
// workerID is the id of the worker goroutine that calls f.
// Data processing is immediately stopped if f returns non-nil error.
//
// rss becomes unusable after the call to RunParallel.
func (rss *Results) RunParallel(qt *querytracer.Tracer, f func(rs *Result, workerID uint) error) error {
	qt = qt.NewChild("parallel process of fetched data")
	defer rss.mustClose()

	rowsProcessedTotal, err := rss.runParallel(qt, f)
	seriesProcessedTotal := len(rss.packedTimeseries)
	rss.packedTimeseries = rss.packedTimeseries[:0]

	rowsReadPerQuery.Update(float64(rowsProcessedTotal))
	seriesReadPerQuery.Update(float64(seriesProcessedTotal))

	qt.Donef("series=%d, samples=%d", seriesProcessedTotal, rowsProcessedTotal)

	return err
}

func (rss *Results) runParallel(qt *querytracer.Tracer, f func(rs *Result, workerID uint) error) (int, error) {
	tswsLen := len(rss.packedTimeseries)
	if tswsLen == 0 {
		// Nothing to process
		return 0, nil
	}

	var mustStop uint32
	initTimeseriesWork := func(tsw *timeseriesWork, pts *packedTimeseries) {
		tsw.rss = rss
		tsw.pts = pts
		tsw.f = f
		tsw.mustStop = &mustStop
	}
	if gomaxprocs == 1 || tswsLen == 1 {
		// It is faster to process time series in the current goroutine.
		tsw := getTimeseriesWork()
		tmpResult := getTmpResult()
		rowsProcessedTotal := 0
		var err error
		for i := range rss.packedTimeseries {
			initTimeseriesWork(tsw, &rss.packedTimeseries[i])
			err = tsw.do(&tmpResult.rs, 0)
			rowsReadPerSeries.Update(float64(tsw.rowsProcessed))
			rowsProcessedTotal += tsw.rowsProcessed
			if err != nil {
				break
			}
			tsw.reset()
		}
		putTmpResult(tmpResult)
		putTimeseriesWork(tsw)

		return rowsProcessedTotal, err
	}

	// Slow path - spin up multiple local workers for parallel data processing.
	// Do not use global workers pool, since it increases inter-CPU memory ping-poing,
	// which reduces the scalability on systems with many CPU cores.

	// Prepare the work for workers.
	tsws := make([]*timeseriesWork, len(rss.packedTimeseries))
	for i := range rss.packedTimeseries {
		tsw := getTimeseriesWork()
		initTimeseriesWork(tsw, &rss.packedTimeseries[i])
		tsws[i] = tsw
	}

	// Prepare worker channels.
	workers := len(tsws)
	if workers > gomaxprocs {
		workers = gomaxprocs
	}
	itemsPerWorker := (len(tsws) + workers - 1) / workers
	workChs := make([]chan *timeseriesWork, workers)
	for i := range workChs {
		workChs[i] = make(chan *timeseriesWork, itemsPerWorker)
	}

	// Spread work among workers.
	for i, tsw := range tsws {
		idx := i % len(workChs)
		workChs[idx] <- tsw
	}
	// Mark worker channels as closed.
	for _, workCh := range workChs {
		close(workCh)
	}

	// Start workers and wait until they finish the work.
	var wg sync.WaitGroup
	for i := range workChs {
		wg.Add(1)
		qtChild := qt.NewChild("worker #%d", i)
		go func(workerID uint) {
			timeseriesWorker(qtChild, workChs, workerID)
			qtChild.Done()
			wg.Done()
		}(uint(i))
	}
	wg.Wait()

	// Collect results.
	var firstErr error
	rowsProcessedTotal := 0
	for _, tsw := range tsws {
		if tsw.err != nil && firstErr == nil {
			// Return just the first error, since other errors are likely duplicate the first error.
			firstErr = tsw.err
		}
		rowsReadPerSeries.Update(float64(tsw.rowsProcessed))
		rowsProcessedTotal += tsw.rowsProcessed
		putTimeseriesWork(tsw)
	}
	return rowsProcessedTotal, firstErr
}

var (
	rowsReadPerSeries  = metrics.NewHistogram(`vm_rows_read_per_series`)
	rowsReadPerQuery   = metrics.NewHistogram(`vm_rows_read_per_query`)
	seriesReadPerQuery = metrics.NewHistogram(`vm_series_read_per_query`)
)

var gomaxprocs = cgroup.AvailableCPUs()

type packedTimeseries struct {
	metricName string
	brs        []blockRef
	pd         *promData
}

type promData struct {
	values     []float64
	timestamps []int64
}

type unpackWork struct {
	tbf *tmpBlocksFile
	br  blockRef
	tr  storage.TimeRange
	sb  *sortBlock
	err error
}

func (upw *unpackWork) reset() {
	upw.tbf = nil
	upw.br = blockRef{}
	upw.tr = storage.TimeRange{}
	upw.sb = nil
	upw.err = nil
}

func (upw *unpackWork) unpack(tmpBlock *storage.Block) {
	sb := getSortBlock()
	if err := sb.unpackFrom(tmpBlock, upw.tbf, upw.br, upw.tr); err != nil {
		putSortBlock(sb)
		upw.err = fmt.Errorf("cannot unpack block: %w", err)
		return
	}
	upw.sb = sb
}

func getUnpackWork() *unpackWork {
	v := unpackWorkPool.Get()
	if v != nil {
		return v.(*unpackWork)
	}
	return &unpackWork{}
}

func putUnpackWork(upw *unpackWork) {
	upw.reset()
	unpackWorkPool.Put(upw)
}

var unpackWorkPool sync.Pool

func unpackWorker(workChs []chan *unpackWork, workerID uint) {
	tmpBlock := getTmpStorageBlock()

	// Deal with own work at first.
	ch := workChs[workerID]
	for upw := range ch {
		upw.unpack(tmpBlock)
	}

	// Then help others with their work.
	idx := int(workerID)
	for {
		upw, idxNext := stealUnpackWork(workChs, idx)
		if upw == nil {
			// There is no more work
			break
		}
		upw.unpack(tmpBlock)
		idx = idxNext
	}

	putTmpStorageBlock(tmpBlock)
}

func stealUnpackWork(workChs []chan *unpackWork, startIdx int) (*unpackWork, int) {
	for i := startIdx; i < startIdx+len(workChs); i++ {
		// Give a chance other goroutines to perform their work
		runtime.Gosched()

		idx := i % len(workChs)
		ch := workChs[idx]
		// It is expected that every channel in the workChs is already closed,
		// so the next line should return immediately.
		upw, ok := <-ch
		if ok {
			return upw, idx
		}
	}
	return nil, startIdx
}

func getTmpStorageBlock() *storage.Block {
	v := tmpStorageBlockPool.Get()
	if v == nil {
		v = &storage.Block{}
	}
	return v.(*storage.Block)
}

func putTmpStorageBlock(sb *storage.Block) {
	tmpStorageBlockPool.Put(sb)
}

var tmpStorageBlockPool sync.Pool

// Unpack unpacks pts to dst.
func (pts *packedTimeseries) Unpack(dst *Result, tbf *tmpBlocksFile, tr storage.TimeRange) error {
	dst.reset()
	if err := dst.MetricName.Unmarshal(bytesutil.ToUnsafeBytes(pts.metricName)); err != nil {
		return fmt.Errorf("cannot unmarshal metricName %q: %w", pts.metricName, err)
	}
	sbh := getSortBlocksHeap()
	var err error
	sbh.sbs, err = pts.unpackTo(sbh.sbs[:0], tbf, tr)
	pts.brs = pts.brs[:0]
	if err != nil {
		putSortBlocksHeap(sbh)
		return err
	}
	dedupInterval := storage.GetDedupInterval()
	mergeSortBlocks(dst, sbh, dedupInterval)
	putSortBlocksHeap(sbh)
	return nil
}

func (pts *packedTimeseries) unpackTo(dst []*sortBlock, tbf *tmpBlocksFile, tr storage.TimeRange) ([]*sortBlock, error) {
	upwsLen := len(pts.brs)
	if upwsLen == 0 {
		// Nothing to do
		return nil, nil
	}
	initUnpackWork := func(upw *unpackWork, br blockRef) {
		upw.tbf = tbf
		upw.br = br
		upw.tr = tr
	}
	if gomaxprocs == 1 || upwsLen <= 100 {
		// It is faster to unpack all the data in the current goroutine.
		upw := getUnpackWork()
		samples := 0
		tmpBlock := getTmpStorageBlock()
		var err error
		for _, br := range pts.brs {
			initUnpackWork(upw, br)
			upw.unpack(tmpBlock)
			if upw.err != nil {
				return dst, upw.err
			}
			samples += len(upw.sb.Timestamps)
			if *maxSamplesPerSeries > 0 && samples > *maxSamplesPerSeries {
				putSortBlock(upw.sb)
				err = fmt.Errorf("cannot process more than %d samples per series; either increase -search.maxSamplesPerSeries "+
					"or reduce time range for the query", *maxSamplesPerSeries)
				break
			}
			dst = append(dst, upw.sb)
			upw.reset()
		}
		putTmpStorageBlock(tmpBlock)
		putUnpackWork(upw)

		return dst, err
	}

	// Slow path - spin up multiple local workers for parallel data unpacking.
	// Do not use global workers pool, since it increases inter-CPU memory ping-poing,
	// which reduces the scalability on systems with many CPU cores.

	// Prepare the work for workers.
	upws := make([]*unpackWork, upwsLen)
	for i, br := range pts.brs {
		upw := getUnpackWork()
		initUnpackWork(upw, br)
		upws[i] = upw
	}

	// Prepare worker channels.
	workers := len(upws)
	if workers > gomaxprocs {
		workers = gomaxprocs
	}
	if workers < 1 {
		workers = 1
	}
	itemsPerWorker := (len(upws) + workers - 1) / workers
	workChs := make([]chan *unpackWork, workers)
	for i := range workChs {
		workChs[i] = make(chan *unpackWork, itemsPerWorker)
	}

	// Spread work among worker channels.
	for i, upw := range upws {
		idx := i % len(workChs)
		workChs[idx] <- upw
	}
	// Mark worker channels as closed.
	for _, workCh := range workChs {
		close(workCh)
	}

	// Start workers and wait until they finish the work.
	var wg sync.WaitGroup
	for i := 0; i < workers; i++ {
		wg.Add(1)
		go func(workerID uint) {
			unpackWorker(workChs, workerID)
			wg.Done()
		}(uint(i))
	}
	wg.Wait()

	// Collect results.
	samples := 0
	var firstErr error
	for _, upw := range upws {
		if upw.err != nil && firstErr == nil {
			// Return the first error only, since other errors are likely the same.
			firstErr = upw.err
		}
		if firstErr == nil {
			sb := upw.sb
			samples += len(sb.Timestamps)
			if *maxSamplesPerSeries > 0 && samples > *maxSamplesPerSeries {
				putSortBlock(sb)
				firstErr = fmt.Errorf("cannot process more than %d samples per series; either increase -search.maxSamplesPerSeries "+
					"or reduce time range for the query", *maxSamplesPerSeries)
			} else {
				dst = append(dst, sb)
			}
		} else {
			putSortBlock(upw.sb)
		}
		putUnpackWork(upw)
	}

<<<<<<< HEAD
	// Shut down local workers
	for _, workCh := range workChs {
		close(workCh)
	}
	workChsWG.Wait()

	if firstErr != nil {
		return firstErr
	}
	if pts.pd != nil {
		// Add data from Prometheus to dst.
		// It usually has smaller timestamps than the data from sbs, so put it first.
		dst.Values = append(dst.Values, pts.pd.values...)
		dst.Timestamps = append(dst.Timestamps, pts.pd.timestamps...)
	}
	dedupInterval := storage.GetDedupInterval(tr.MinTimestamp)
	mergeSortBlocks(dst, sbs, dedupInterval)
	if pts.pd != nil {
		if !sort.IsSorted(dst) {
			sort.Sort(dst)
		}
		pts.pd = nil
	}
	return nil
=======
	return dst, firstErr
>>>>>>> 95ce1ba6
}

// sort.Interface implementation for Result

// Len implements sort.Interface
func (r *Result) Len() int {
	return len(r.Timestamps)
}

// Less implements sort.Interface
func (r *Result) Less(i, j int) bool {
	timestamps := r.Timestamps
	return timestamps[i] < timestamps[j]
}

// Swap implements sort.Interface
func (r *Result) Swap(i, j int) {
	timestamps := r.Timestamps
	values := r.Values
	timestamps[i], timestamps[j] = timestamps[j], timestamps[i]
	values[i], values[j] = values[j], values[i]
}

func getSortBlock() *sortBlock {
	v := sbPool.Get()
	if v == nil {
		return &sortBlock{}
	}
	return v.(*sortBlock)
}

func putSortBlock(sb *sortBlock) {
	sb.reset()
	sbPool.Put(sb)
}

var sbPool sync.Pool

var metricRowsSkipped = metrics.NewCounter(`vm_metric_rows_skipped_total{name="vmselect"}`)

func mergeSortBlocks(dst *Result, sbh *sortBlocksHeap, dedupInterval int64) {
	// Skip empty sort blocks, since they cannot be passed to heap.Init.
	sbs := sbh.sbs[:0]
	for _, sb := range sbh.sbs {
		if len(sb.Timestamps) == 0 {
			putSortBlock(sb)
			continue
		}
		sbs = append(sbs, sb)
	}
	sbh.sbs = sbs
	if sbh.Len() == 0 {
		return
	}
	heap.Init(sbh)
	for {
		sbs := sbh.sbs
		top := sbs[0]
		if len(sbs) == 1 {
			dst.Timestamps = append(dst.Timestamps, top.Timestamps[top.NextIdx:]...)
			dst.Values = append(dst.Values, top.Values[top.NextIdx:]...)
			putSortBlock(top)
			break
		}
		sbNext := sbh.getNextBlock()
		tsNext := sbNext.Timestamps[sbNext.NextIdx]
		topNextIdx := top.NextIdx
		if n := equalSamplesPrefix(top, sbNext); n > 0 && dedupInterval > 0 {
			// Skip n replicated samples at top if deduplication is enabled.
			top.NextIdx = topNextIdx + n
		} else {
			// Copy samples from top to dst with timestamps not exceeding tsNext.
			top.NextIdx = topNextIdx + binarySearchTimestamps(top.Timestamps[topNextIdx:], tsNext)
			dst.Timestamps = append(dst.Timestamps, top.Timestamps[topNextIdx:top.NextIdx]...)
			dst.Values = append(dst.Values, top.Values[topNextIdx:top.NextIdx]...)
		}
		if top.NextIdx < len(top.Timestamps) {
			heap.Fix(sbh, 0)
		} else {
			heap.Pop(sbh)
			putSortBlock(top)
		}
	}
	timestamps, values := storage.DeduplicateSamples(dst.Timestamps, dst.Values, dedupInterval)
	dedups := len(dst.Timestamps) - len(timestamps)
	dedupsDuringSelect.Add(dedups)
	dst.Timestamps = timestamps
	dst.Values = values
}

var dedupsDuringSelect = metrics.NewCounter(`vm_deduplicated_samples_total{type="select"}`)

func equalSamplesPrefix(a, b *sortBlock) int {
	n := equalTimestampsPrefix(a.Timestamps[a.NextIdx:], b.Timestamps[b.NextIdx:])
	if n == 0 {
		return 0
	}
	return equalValuesPrefix(a.Values[a.NextIdx:a.NextIdx+n], b.Values[b.NextIdx:b.NextIdx+n])
}

func equalTimestampsPrefix(a, b []int64) int {
	for i, v := range a {
		if i >= len(b) || v != b[i] {
			return i
		}
	}
	return len(a)
}

func equalValuesPrefix(a, b []float64) int {
	for i, v := range a {
		if i >= len(b) || v != b[i] {
			return i
		}
	}
	return len(a)
}

func binarySearchTimestamps(timestamps []int64, ts int64) int {
	// The code has been adapted from sort.Search.
	n := len(timestamps)
	if n > 0 && timestamps[n-1] <= ts {
		// Fast path for timestamps scanned in ascending order.
		return n
	}
	i, j := 0, n
	for i < j {
		h := int(uint(i+j) >> 1)
		if h >= 0 && h < len(timestamps) && timestamps[h] <= ts {
			i = h + 1
		} else {
			j = h
		}
	}
	return i
}

type sortBlock struct {
	Timestamps []int64
	Values     []float64
	NextIdx    int
}

func (sb *sortBlock) reset() {
	sb.Timestamps = sb.Timestamps[:0]
	sb.Values = sb.Values[:0]
	sb.NextIdx = 0
}

func (sb *sortBlock) unpackFrom(tmpBlock *storage.Block, tbf *tmpBlocksFile, br blockRef, tr storage.TimeRange) error {
	tmpBlock.Reset()
	brReal := tbf.MustReadBlockRefAt(br.partRef, br.addr)
	brReal.MustReadBlock(tmpBlock)
	if err := tmpBlock.UnmarshalData(); err != nil {
		return fmt.Errorf("cannot unmarshal block: %w", err)
	}
	sb.Timestamps, sb.Values = tmpBlock.AppendRowsWithTimeRangeFilter(sb.Timestamps[:0], sb.Values[:0], tr)
	skippedRows := tmpBlock.RowsCount() - len(sb.Timestamps)
	metricRowsSkipped.Add(skippedRows)
	return nil
}

type sortBlocksHeap struct {
	sbs []*sortBlock
}

func (sbh *sortBlocksHeap) getNextBlock() *sortBlock {
	sbs := sbh.sbs
	if len(sbs) < 2 {
		return nil
	}
	if len(sbs) < 3 {
		return sbs[1]
	}
	a := sbs[1]
	b := sbs[2]
	if a.Timestamps[a.NextIdx] <= b.Timestamps[b.NextIdx] {
		return a
	}
	return b
}

func (sbh *sortBlocksHeap) Len() int {
	return len(sbh.sbs)
}

func (sbh *sortBlocksHeap) Less(i, j int) bool {
	sbs := sbh.sbs
	a := sbs[i]
	b := sbs[j]
	return a.Timestamps[a.NextIdx] < b.Timestamps[b.NextIdx]
}

func (sbh *sortBlocksHeap) Swap(i, j int) {
	sbs := sbh.sbs
	sbs[i], sbs[j] = sbs[j], sbs[i]
}

func (sbh *sortBlocksHeap) Push(x interface{}) {
	sbh.sbs = append(sbh.sbs, x.(*sortBlock))
}

func (sbh *sortBlocksHeap) Pop() interface{} {
	sbs := sbh.sbs
	v := sbs[len(sbs)-1]
	sbs[len(sbs)-1] = nil
	sbh.sbs = sbs[:len(sbs)-1]
	return v
}

func getSortBlocksHeap() *sortBlocksHeap {
	v := sbhPool.Get()
	if v == nil {
		return &sortBlocksHeap{}
	}
	return v.(*sortBlocksHeap)
}

func putSortBlocksHeap(sbh *sortBlocksHeap) {
	sbs := sbh.sbs
	for i := range sbs {
		sbs[i] = nil
	}
	sbh.sbs = sbs[:0]
	sbhPool.Put(sbh)
}

var sbhPool sync.Pool

// DeleteSeries deletes time series matching the given tagFilterss.
func DeleteSeries(qt *querytracer.Tracer, sq *storage.SearchQuery, deadline searchutils.Deadline) (int, error) {
	qt = qt.NewChild("delete series: %s", sq)
	defer qt.Done()
	tr := sq.GetTimeRange()
	tfss, err := setupTfss(qt, tr, sq.TagFilterss, sq.MaxMetrics, deadline)
	if err != nil {
		return 0, err
	}
	return vmstorage.DeleteSeries(qt, tfss)
}

// LabelNames returns label names matching the given sq until the given deadline.
func LabelNames(qt *querytracer.Tracer, sq *storage.SearchQuery, maxLabelNames int, deadline searchutils.Deadline) ([]string, error) {
	qt = qt.NewChild("get labels: %s", sq)
	defer qt.Done()
	if deadline.Exceeded() {
		return nil, fmt.Errorf("timeout exceeded before starting the query processing: %s", deadline.String())
	}
	if maxLabelNames > *maxTagKeysPerSearch || maxLabelNames <= 0 {
		maxLabelNames = *maxTagKeysPerSearch
	}
	tr := sq.GetTimeRange()
	tfss, err := setupTfss(qt, tr, sq.TagFilterss, sq.MaxMetrics, deadline)
	if err != nil {
		return nil, err
	}
	labels, err := vmstorage.SearchLabelNamesWithFiltersOnTimeRange(qt, tfss, tr, maxLabelNames, sq.MaxMetrics, deadline.Deadline())
	if err != nil {
		return nil, fmt.Errorf("error during labels search on time range: %w", err)
	}

	// Merge labels obtained from Prometheus storage.
	promLabels, err := promdb.GetLabelNamesOnTimeRange(tr, deadline)
	if err != nil {
		return nil, fmt.Errorf("cannot obtain labels from Prometheus storage: %w", err)
	}
	qt.Printf("get %d label names from Prometheus storage", len(promLabels))
	labels = mergeStrings(labels, promLabels)

	// Sort labels like Prometheus does
	sort.Strings(labels)
	qt.Printf("sort %d labels", len(labels))
	return labels, nil
}

// GraphiteTags returns Graphite tags until the given deadline.
func GraphiteTags(qt *querytracer.Tracer, filter string, limit int, deadline searchutils.Deadline) ([]string, error) {
	qt = qt.NewChild("get graphite tags: filter=%s, limit=%d", filter, limit)
	defer qt.Done()
	if deadline.Exceeded() {
		return nil, fmt.Errorf("timeout exceeded before starting the query processing: %s", deadline.String())
	}
	sq := storage.NewSearchQuery(0, 0, nil, 0)
	labels, err := LabelNames(qt, sq, 0, deadline)
	if err != nil {
		return nil, err
	}
	// Substitute "__name__" with "name" for Graphite compatibility
	for i := range labels {
		if labels[i] != "__name__" {
			continue
		}
		// Prevent from duplicate `name` tag.
		// See https://github.com/VictoriaMetrics/VictoriaMetrics/issues/942
		if hasString(labels, "name") {
			labels = append(labels[:i], labels[i+1:]...)
		} else {
			labels[i] = "name"
			sort.Strings(labels)
		}
		break
	}
	if len(filter) > 0 {
		labels, err = applyGraphiteRegexpFilter(filter, labels)
		if err != nil {
			return nil, err
		}
	}
	if limit > 0 && limit < len(labels) {
		labels = labels[:limit]
	}
	return labels, nil
}

func hasString(a []string, s string) bool {
	for _, x := range a {
		if x == s {
			return true
		}
	}
	return false
}

// LabelValues returns label values matching the given labelName and sq until the given deadline.
func LabelValues(qt *querytracer.Tracer, labelName string, sq *storage.SearchQuery, maxLabelValues int, deadline searchutils.Deadline) ([]string, error) {
	qt = qt.NewChild("get values for label %s: %s", labelName, sq)
	defer qt.Done()
	if deadline.Exceeded() {
		return nil, fmt.Errorf("timeout exceeded before starting the query processing: %s", deadline.String())
	}
	if maxLabelValues > *maxTagValuesPerSearch || maxLabelValues <= 0 {
		maxLabelValues = *maxTagValuesPerSearch
	}
	tr := sq.GetTimeRange()
	tfss, err := setupTfss(qt, tr, sq.TagFilterss, sq.MaxMetrics, deadline)
	if err != nil {
		return nil, err
	}
	labelValues, err := vmstorage.SearchLabelValuesWithFiltersOnTimeRange(qt, labelName, tfss, tr, maxLabelValues, sq.MaxMetrics, deadline.Deadline())
	if err != nil {
		return nil, fmt.Errorf("error during label values search on time range: %w", err)
	}

	// Merge label values obtained from Prometheus storage.
	promLabelValues, err := promdb.GetLabelValuesOnTimeRange(labelName, tr, deadline)
	if err != nil {
		return nil, fmt.Errorf("cannot obtain label values on time range for %q from Prometheus storage: %w", labelName, err)
	}
	qt.Printf("get %d label values from Prometheus storage", len(promLabelValues))
	labelValues = mergeStrings(labelValues, promLabelValues)

	// Sort labelValues like Prometheus does
	sort.Strings(labelValues)
	qt.Printf("sort %d label values", len(labelValues))
	return labelValues, nil
}

func mergeStrings(a, b []string) []string {
	if len(a) == 0 {
		return b
	}
	if len(b) == 0 {
		return a
	}
	m := make(map[string]struct{}, len(a)+len(b))
	for _, s := range a {
		m[s] = struct{}{}
	}
	for _, s := range b {
		m[s] = struct{}{}
	}
	result := make([]string, 0, len(m))
	for s := range m {
		result = append(result, s)
	}
	return result
}

// GraphiteTagValues returns tag values for the given tagName until the given deadline.
func GraphiteTagValues(qt *querytracer.Tracer, tagName, filter string, limit int, deadline searchutils.Deadline) ([]string, error) {
	qt = qt.NewChild("get graphite tag values for tagName=%s, filter=%s, limit=%d", tagName, filter, limit)
	defer qt.Done()
	if deadline.Exceeded() {
		return nil, fmt.Errorf("timeout exceeded before starting the query processing: %s", deadline.String())
	}
	if tagName == "name" {
		tagName = ""
	}
	sq := storage.NewSearchQuery(0, 0, nil, 0)
	tagValues, err := LabelValues(qt, tagName, sq, 0, deadline)
	if err != nil {
		return nil, err
	}
	if len(filter) > 0 {
		tagValues, err = applyGraphiteRegexpFilter(filter, tagValues)
		if err != nil {
			return nil, err
		}
	}
	if limit > 0 && limit < len(tagValues) {
		tagValues = tagValues[:limit]
	}
	return tagValues, nil
}

// TagValueSuffixes returns tag value suffixes for the given tagKey and the given tagValuePrefix.
//
// It can be used for implementing https://graphite-api.readthedocs.io/en/latest/api.html#metrics-find
func TagValueSuffixes(qt *querytracer.Tracer, tr storage.TimeRange, tagKey, tagValuePrefix string, delimiter byte, maxSuffixes int, deadline searchutils.Deadline) ([]string, error) {
	qt = qt.NewChild("get tag value suffixes for tagKey=%s, tagValuePrefix=%s, maxSuffixes=%d, timeRange=%s", tagKey, tagValuePrefix, maxSuffixes, &tr)
	defer qt.Done()
	if deadline.Exceeded() {
		return nil, fmt.Errorf("timeout exceeded before starting the query processing: %s", deadline.String())
	}
	suffixes, err := vmstorage.SearchTagValueSuffixes(qt, tr, tagKey, tagValuePrefix, delimiter, maxSuffixes, deadline.Deadline())
	if err != nil {
		return nil, fmt.Errorf("error during search for suffixes for tagKey=%q, tagValuePrefix=%q, delimiter=%c on time range %s: %w",
			tagKey, tagValuePrefix, delimiter, tr.String(), err)
	}
	if len(suffixes) >= maxSuffixes {
		return nil, fmt.Errorf("more than -search.maxTagValueSuffixesPerSearch=%d tag value suffixes found for tagKey=%q, tagValuePrefix=%q, delimiter=%c on time range %s; "+
			"either narrow down the query or increase -search.maxTagValueSuffixesPerSearch command-line flag value",
			maxSuffixes, tagKey, tagValuePrefix, delimiter, tr.String())
	}
	return suffixes, nil
}

// TSDBStatus returns tsdb status according to https://prometheus.io/docs/prometheus/latest/querying/api/#tsdb-stats
//
// It accepts aribtrary filters on time series in sq.
func TSDBStatus(qt *querytracer.Tracer, sq *storage.SearchQuery, focusLabel string, topN int, deadline searchutils.Deadline) (*storage.TSDBStatus, error) {
	qt = qt.NewChild("get tsdb stats: %s, focusLabel=%q, topN=%d", sq, focusLabel, topN)
	defer qt.Done()
	if deadline.Exceeded() {
		return nil, fmt.Errorf("timeout exceeded before starting the query processing: %s", deadline.String())
	}
	tr := sq.GetTimeRange()
	tfss, err := setupTfss(qt, tr, sq.TagFilterss, sq.MaxMetrics, deadline)
	if err != nil {
		return nil, err
	}
	date := uint64(tr.MinTimestamp) / (3600 * 24 * 1000)
	status, err := vmstorage.GetTSDBStatus(qt, tfss, date, focusLabel, topN, sq.MaxMetrics, deadline.Deadline())
	if err != nil {
		return nil, fmt.Errorf("error during tsdb status request: %w", err)
	}
	return status, nil
}

// SeriesCount returns the number of unique series.
func SeriesCount(qt *querytracer.Tracer, deadline searchutils.Deadline) (uint64, error) {
	qt = qt.NewChild("get series count")
	defer qt.Done()
	if deadline.Exceeded() {
		return 0, fmt.Errorf("timeout exceeded before starting the query processing: %s", deadline.String())
	}
	n, err := vmstorage.GetSeriesCount(deadline.Deadline())
	if err != nil {
		return 0, fmt.Errorf("error during series count request: %w", err)
	}
	return n, nil
}

func getStorageSearch() *storage.Search {
	v := ssPool.Get()
	if v == nil {
		return &storage.Search{}
	}
	return v.(*storage.Search)
}

func putStorageSearch(sr *storage.Search) {
	sr.MustClose()
	ssPool.Put(sr)
}

var ssPool sync.Pool

// ExportBlocks searches for time series matching sq and calls f for each found block.
//
// f is called in parallel from multiple goroutines.
// Data processing is immediately stopped if f returns non-nil error.
// It is the responsibility of f to call b.UnmarshalData before reading timestamps and values from the block.
// It is the responsibility of f to filter blocks according to the given tr.
func ExportBlocks(qt *querytracer.Tracer, sq *storage.SearchQuery, deadline searchutils.Deadline,
	f func(mn *storage.MetricName, b *storage.Block, tr storage.TimeRange, workerID uint) error) error {
	qt = qt.NewChild("export blocks: %s", sq)
	defer qt.Done()
	if deadline.Exceeded() {
		return fmt.Errorf("timeout exceeded before starting data export: %s", deadline.String())
	}
	tr := sq.GetTimeRange()
	if err := vmstorage.CheckTimeRange(tr); err != nil {
		return err
	}
	tfss, err := setupTfss(qt, tr, sq.TagFilterss, sq.MaxMetrics, deadline)
	if err != nil {
		return err
	}

	vmstorage.WG.Add(1)
	defer vmstorage.WG.Done()

	sr := getStorageSearch()
	defer putStorageSearch(sr)
	startTime := time.Now()
	sr.Init(qt, vmstorage.Storage, tfss, tr, sq.MaxMetrics, deadline.Deadline())
	indexSearchDuration.UpdateDuration(startTime)

	// Start workers that call f in parallel on available CPU cores.
	gomaxprocs := cgroup.AvailableCPUs()
	workCh := make(chan *exportWork, gomaxprocs*8)
	var (
		errGlobal     error
		errGlobalLock sync.Mutex
		mustStop      uint32
	)
	var wg sync.WaitGroup
	wg.Add(gomaxprocs)
	for i := 0; i < gomaxprocs; i++ {
		go func(workerID uint) {
			defer wg.Done()
			for xw := range workCh {
				if err := f(&xw.mn, &xw.b, tr, workerID); err != nil {
					errGlobalLock.Lock()
					if errGlobal != nil {
						errGlobal = err
						atomic.StoreUint32(&mustStop, 1)
					}
					errGlobalLock.Unlock()
				}
				xw.reset()
				exportWorkPool.Put(xw)
			}
		}(uint(i))
	}

	// Feed workers with work
	blocksRead := 0
	samples := 0
	for sr.NextMetricBlock() {
		blocksRead++
		if deadline.Exceeded() {
			return fmt.Errorf("timeout exceeded while fetching data block #%d from storage: %s", blocksRead, deadline.String())
		}
		if atomic.LoadUint32(&mustStop) != 0 {
			break
		}
		xw := exportWorkPool.Get().(*exportWork)
		if err := xw.mn.Unmarshal(sr.MetricBlockRef.MetricName); err != nil {
			return fmt.Errorf("cannot unmarshal metricName for block #%d: %w", blocksRead, err)
		}
		br := sr.MetricBlockRef.BlockRef
		br.MustReadBlock(&xw.b)
		samples += br.RowsCount()
		workCh <- xw
	}
	close(workCh)

	// Wait for workers to finish.
	wg.Wait()
	qt.Printf("export blocks=%d, samples=%d", blocksRead, samples)

	// Check errors.
	err = sr.Error()
	if err == nil {
		err = errGlobal
	}
	if err != nil {
		if errors.Is(err, storage.ErrDeadlineExceeded) {
			return fmt.Errorf("timeout exceeded during the query: %s", deadline.String())
		}
		return fmt.Errorf("search error after reading %d data blocks: %w", blocksRead, err)
	}
	return nil
}

type exportWork struct {
	mn storage.MetricName
	b  storage.Block
}

func (xw *exportWork) reset() {
	xw.mn.Reset()
	xw.b.Reset()
}

var exportWorkPool = &sync.Pool{
	New: func() interface{} {
		return &exportWork{}
	},
}

// SearchMetricNames returns all the metric names matching sq until the given deadline.
//
// The returned metric names must be unmarshaled via storage.MetricName.UnmarshalString().
func SearchMetricNames(qt *querytracer.Tracer, sq *storage.SearchQuery, deadline searchutils.Deadline) ([]string, error) {
	qt = qt.NewChild("fetch metric names: %s", sq)
	defer qt.Done()
	if deadline.Exceeded() {
		return nil, fmt.Errorf("timeout exceeded before starting to search metric names: %s", deadline.String())
	}

	// Setup search.
	tr := sq.GetTimeRange()
	if err := vmstorage.CheckTimeRange(tr); err != nil {
		return nil, err
	}
	tfss, err := setupTfss(qt, tr, sq.TagFilterss, sq.MaxMetrics, deadline)
	if err != nil {
		return nil, err
	}

	metricNames, err := vmstorage.SearchMetricNames(qt, tfss, tr, sq.MaxMetrics, deadline.Deadline())
	if err != nil {
		return nil, fmt.Errorf("cannot find metric names: %w", err)
	}
	sort.Strings(metricNames)
	qt.Printf("sort %d metric names", len(metricNames))
	return metricNames, nil
}

// ProcessSearchQuery performs sq until the given deadline.
//
// Results.RunParallel or Results.Cancel must be called on the returned Results.
func ProcessSearchQuery(qt *querytracer.Tracer, sq *storage.SearchQuery, deadline searchutils.Deadline) (*Results, error) {
	qt = qt.NewChild("fetch matching series: %s", sq)
	defer qt.Done()
	if deadline.Exceeded() {
		return nil, fmt.Errorf("timeout exceeded before starting the query processing: %s", deadline.String())
	}

	// Setup search.
	tr := sq.GetTimeRange()
	if err := vmstorage.CheckTimeRange(tr); err != nil {
		return nil, err
	}
	tfss, err := setupTfss(qt, tr, sq.TagFilterss, sq.MaxMetrics, deadline)
	if err != nil {
		return nil, err
	}

	vmstorage.WG.Add(1)
	defer vmstorage.WG.Done()

	sr := getStorageSearch()
	startTime := time.Now()
	maxSeriesCount := sr.Init(qt, vmstorage.Storage, tfss, tr, sq.MaxMetrics, deadline.Deadline())
	indexSearchDuration.UpdateDuration(startTime)
	type blockRefs struct {
		brsPrealloc [4]blockRef
		brs         []blockRef
	}
	m := make(map[string]*blockRefs, maxSeriesCount)
	orderedMetricNames := make([]string, 0, maxSeriesCount)
	blocksRead := 0
	samples := 0
	tbf := getTmpBlocksFile()
	var buf []byte
	for sr.NextMetricBlock() {
		blocksRead++
		if deadline.Exceeded() {
			putTmpBlocksFile(tbf)
			putStorageSearch(sr)
			return nil, fmt.Errorf("timeout exceeded while fetching data block #%d from storage: %s", blocksRead, deadline.String())
		}
		br := sr.MetricBlockRef.BlockRef
		samples += br.RowsCount()
		if *maxSamplesPerQuery > 0 && samples > *maxSamplesPerQuery {
			putTmpBlocksFile(tbf)
			putStorageSearch(sr)
			return nil, fmt.Errorf("cannot select more than -search.maxSamplesPerQuery=%d samples; possible solutions: to increase the -search.maxSamplesPerQuery; to reduce time range for the query; to use more specific label filters in order to select lower number of series", *maxSamplesPerQuery)
		}
		buf = br.Marshal(buf[:0])
		addr, err := tbf.WriteBlockRefData(buf)
		if err != nil {
			putTmpBlocksFile(tbf)
			putStorageSearch(sr)
			return nil, fmt.Errorf("cannot write %d bytes to temporary file: %w", len(buf), err)
		}
		metricName := bytesutil.InternBytes(sr.MetricBlockRef.MetricName)
		brs := m[metricName]
		if brs == nil {
			brs = &blockRefs{}
			brs.brs = brs.brsPrealloc[:0]
		}
		brs.brs = append(brs.brs, blockRef{
			partRef: br.PartRef(),
			addr:    addr,
		})
		if len(brs.brs) == 1 {
			orderedMetricNames = append(orderedMetricNames, metricName)
			m[metricName] = brs
		}
	}
	if err := sr.Error(); err != nil {
		putTmpBlocksFile(tbf)
		putStorageSearch(sr)
		if errors.Is(err, storage.ErrDeadlineExceeded) {
			return nil, fmt.Errorf("timeout exceeded during the query: %s", deadline.String())
		}
		return nil, fmt.Errorf("search error after reading %d data blocks: %w", blocksRead, err)
	}
	if err := tbf.Finalize(); err != nil {
		putTmpBlocksFile(tbf)
		putStorageSearch(sr)
		return nil, fmt.Errorf("cannot finalize temporary file: %w", err)
	}
	qt.Printf("fetch unique series=%d, blocks=%d, samples=%d, bytes=%d", len(m), blocksRead, samples, tbf.Len())

	// Fetch data from promdb.
	pm := make(map[string]*promData)
	err = promdb.VisitSeries(sq, deadline, func(metricName []byte, values []float64, timestamps []int64) {
		pd := pm[string(metricName)]
		if pd == nil {
			if _, ok := m[string(metricName)]; !ok {
				orderedMetricNames = append(orderedMetricNames, string(metricName))
			}
			pd = &promData{}
			pm[string(metricName)] = pd
		}
		pd.values = append(pd.values, values...)
		pd.timestamps = append(pd.timestamps, timestamps...)
	})
	if err != nil {
		putTmpBlocksFile(tbf)
		putStorageSearch(sr)
		return nil, fmt.Errorf("error when searching in Prometheus data: %w", err)
	}

	var rss Results
	rss.tr = tr
	rss.deadline = deadline
	pts := make([]packedTimeseries, len(orderedMetricNames))
	for i, metricName := range orderedMetricNames {
		pts[i] = packedTimeseries{
			metricName: metricName,
			brs:        m[metricName].brs,
			pd:         pm[metricName],
		}
	}
	rss.packedTimeseries = pts
	rss.sr = sr
	rss.tbf = tbf
	return &rss, nil
}

var indexSearchDuration = metrics.NewHistogram(`vm_index_search_duration_seconds`)

type blockRef struct {
	partRef storage.PartRef
	addr    tmpBlockAddr
}

func setupTfss(qt *querytracer.Tracer, tr storage.TimeRange, tagFilterss [][]storage.TagFilter, maxMetrics int, deadline searchutils.Deadline) ([]*storage.TagFilters, error) {
	tfss := make([]*storage.TagFilters, 0, len(tagFilterss))
	for _, tagFilters := range tagFilterss {
		tfs := storage.NewTagFilters()
		for i := range tagFilters {
			tf := &tagFilters[i]
			if string(tf.Key) == "__graphite__" {
				query := tf.Value
				paths, err := vmstorage.SearchGraphitePaths(qt, tr, query, maxMetrics, deadline.Deadline())
				if err != nil {
					return nil, fmt.Errorf("error when searching for Graphite paths for query %q: %w", query, err)
				}
				if len(paths) >= maxMetrics {
					return nil, fmt.Errorf("more than %d time series match Graphite query %q; "+
						"either narrow down the query or increase the corresponding -search.max* command-line flag value", maxMetrics, query)
				}
				tfs.AddGraphiteQuery(query, paths, tf.IsNegative)
				continue
			}
			if err := tfs.Add(tf.Key, tf.Value, tf.IsNegative, tf.IsRegexp); err != nil {
				return nil, fmt.Errorf("cannot parse tag filter %s: %w", tf, err)
			}
		}
		tfss = append(tfss, tfs)
	}
	return tfss, nil
}

func applyGraphiteRegexpFilter(filter string, ss []string) ([]string, error) {
	// Anchor filter regexp to the beginning of the string as Graphite does.
	// See https://github.com/graphite-project/graphite-web/blob/3ad279df5cb90b211953e39161df416e54a84948/webapp/graphite/tags/localdatabase.py#L157
	filter = "^(?:" + filter + ")"
	re, err := metricsql.CompileRegexp(filter)
	if err != nil {
		return nil, fmt.Errorf("cannot parse regexp filter=%q: %w", filter, err)
	}
	dst := ss[:0]
	for _, s := range ss {
		if re.MatchString(s) {
			dst = append(dst, s)
		}
	}
	return dst, nil
}<|MERGE_RESOLUTION|>--- conflicted
+++ resolved
@@ -457,9 +457,21 @@
 		putSortBlocksHeap(sbh)
 		return err
 	}
-	dedupInterval := storage.GetDedupInterval()
+	if pts.pd != nil {
+		// Add data from Prometheus to dst.
+		// It usually has smaller timestamps than the data from sbs, so put it first.
+		dst.Values = append(dst.Values, pts.pd.values...)
+		dst.Timestamps = append(dst.Timestamps, pts.pd.timestamps...)
+	}
+	dedupInterval := storage.GetDedupInterval(tr.MinTimestamp)
 	mergeSortBlocks(dst, sbh, dedupInterval)
 	putSortBlocksHeap(sbh)
+	if pts.pd != nil {
+		if !sort.IsSorted(dst) {
+			sort.Sort(dst)
+		}
+		pts.pd = nil
+	}
 	return nil
 }
 
@@ -573,34 +585,7 @@
 		putUnpackWork(upw)
 	}
 
-<<<<<<< HEAD
-	// Shut down local workers
-	for _, workCh := range workChs {
-		close(workCh)
-	}
-	workChsWG.Wait()
-
-	if firstErr != nil {
-		return firstErr
-	}
-	if pts.pd != nil {
-		// Add data from Prometheus to dst.
-		// It usually has smaller timestamps than the data from sbs, so put it first.
-		dst.Values = append(dst.Values, pts.pd.values...)
-		dst.Timestamps = append(dst.Timestamps, pts.pd.timestamps...)
-	}
-	dedupInterval := storage.GetDedupInterval(tr.MinTimestamp)
-	mergeSortBlocks(dst, sbs, dedupInterval)
-	if pts.pd != nil {
-		if !sort.IsSorted(dst) {
-			sort.Sort(dst)
-		}
-		pts.pd = nil
-	}
-	return nil
-=======
 	return dst, firstErr
->>>>>>> 95ce1ba6
 }
 
 // sort.Interface implementation for Result
